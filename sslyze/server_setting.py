--- conflicted
+++ resolved
@@ -173,13 +173,10 @@
         xmpp_to_hostname: The hostname to set within the `to` attribute of the XMPP stream. If not supplied, the
             server's hostname will be used. Should only be set if the supplied `tls_opportunistic_encryption` is an
             XMPP protocol.
-<<<<<<< HEAD
         http_user_agent: The User-Agent to send in HTTP requests. If not supplied, a default Chrome-like
             is used that includes SSLyze's version.
-=======
         smtp_ehlo_hostname: The hostname to set in the SMTP EHLO. If not supplied, the default of "sslyze.scan"
             will be used. Should only be set if the supplied `tls_opportunistic_encryption` is SMTP.
->>>>>>> 01ca04d2
         network_timeout: The timeout (in seconds) to be used when attempting to establish a connection to the
             server.
         network_max_retries: The number of retries SSLyze will perform when attempting to establish a connection
@@ -191,11 +188,8 @@
     tls_client_auth_credentials: Optional[ClientAuthenticationCredentials] = None
 
     xmpp_to_hostname: Optional[str] = None
-<<<<<<< HEAD
+    smtp_ehlo_hostname: Optional[str] = None
     http_user_agent: Optional[str] = None
-=======
-    smtp_ehlo_hostname: str = "sslyze.scan"
->>>>>>> 01ca04d2
 
     network_timeout: int = 5
     network_max_retries: int = 3
@@ -212,7 +206,18 @@
         else:
             if self.xmpp_to_hostname:
                 raise InvalidServerNetworkConfigurationError("Can only specify xmpp_to for the XMPP StartTLS protocol.")
-
+    
+        if self.tls_opportunistic_encryption in [
+            ProtocolWithOpportunisticTlsEnum.SMTP,
+        ]:
+            if not self.smtp_ehlo_hostname:
+                object.__setattr__(self, "smtp_ehlo_hostname", "sslyze.scan")
+        else:
+            if self.smtp_ehlo_hostname:
+                raise InvalidServerNetworkConfigurationError(
+                    "Can only specify smtp_ehlo_hostname for the SMTP StartTLS protocol."
+                )
+            
         if self.tls_opportunistic_encryption and self.http_user_agent:
             raise InvalidServerNetworkConfigurationError(
                 "Cannot specify both tls_opportunistic_encryption and http_user_agent"
